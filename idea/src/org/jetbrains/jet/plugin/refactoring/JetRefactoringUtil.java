/*
 * Copyright 2010-2012 JetBrains s.r.o.
 *
 * Licensed under the Apache License, Version 2.0 (the "License");
 * you may not use this file except in compliance with the License.
 * You may obtain a copy of the License at
 *
 * http://www.apache.org/licenses/LICENSE-2.0
 *
 * Unless required by applicable law or agreed to in writing, software
 * distributed under the License is distributed on an "AS IS" BASIS,
 * WITHOUT WARRANTIES OR CONDITIONS OF ANY KIND, either express or implied.
 * See the License for the specific language governing permissions and
 * limitations under the License.
 */

package org.jetbrains.jet.plugin.refactoring;

import com.intellij.codeInsight.unwrap.ScopeHighlighter;
import com.intellij.openapi.editor.Editor;
import com.intellij.openapi.ui.popup.JBPopupAdapter;
import com.intellij.openapi.ui.popup.JBPopupFactory;
import com.intellij.openapi.ui.popup.LightweightWindowEvent;
import com.intellij.psi.PsiElement;
import com.intellij.psi.PsiFile;
import com.intellij.psi.PsiWhiteSpace;
import com.intellij.psi.util.PsiTreeUtil;
import com.intellij.ui.components.JBList;
import org.jetbrains.annotations.NotNull;
import org.jetbrains.annotations.Nullable;
import org.jetbrains.jet.lang.psi.*;
import org.jetbrains.jet.lang.resolve.BindingContext;
<<<<<<< HEAD
import org.jetbrains.jet.lang.resolve.java.AnalyzerFacadeForJVM;
import org.jetbrains.jet.lang.resolve.java.CompilerDependencies;
import org.jetbrains.jet.lang.resolve.java.CompilerSpecialMode;
import org.jetbrains.jet.lang.types.lang.JetStandardLibrary;
=======
>>>>>>> 652be4ed
import org.jetbrains.jet.lang.types.JetType;
import org.jetbrains.jet.lang.types.NamespaceType;
import org.jetbrains.jet.lang.types.checker.JetTypeChecker;
import org.jetbrains.jet.lang.types.lang.JetStandardLibrary;

import javax.swing.*;
import javax.swing.event.ListSelectionEvent;
import javax.swing.event.ListSelectionListener;
import java.awt.*;
import java.util.ArrayList;
import java.util.List;

import static org.jetbrains.jet.plugin.project.AnalyzeSingleFileUtil.getContextForSingleFile;

/**
 * User: Alefas
 * Date: 25.01.12
 */
public class JetRefactoringUtil {

    private JetRefactoringUtil() {
    }

    public interface SelectExpressionCallback {
        void run(@Nullable JetExpression expression);
    }

    public static void selectExpression(@NotNull Editor editor,
                                        @NotNull PsiFile file,
                                        @NotNull SelectExpressionCallback callback) throws IntroduceRefactoringException {
        if (editor.getSelectionModel().hasSelection()) {
            int selectionStart = editor.getSelectionModel().getSelectionStart();
            int selectionEnd = editor.getSelectionModel().getSelectionEnd();
            String text = file.getText();
            while (selectionStart < selectionEnd && Character.isSpaceChar(text.charAt(selectionStart))) ++selectionStart;
            while (selectionStart < selectionEnd && Character.isSpaceChar(text.charAt(selectionEnd - 1))) --selectionEnd;
            callback.run(findExpression(editor, file, selectionStart, selectionEnd));
        }
        else {
            int offset = editor.getCaretModel().getOffset();
            smartSelectExpression(editor, file, offset, callback);
        }
    }

    private static void smartSelectExpression(@NotNull Editor editor, @NotNull PsiFile file, int offset,
                                              @NotNull final SelectExpressionCallback callback)
        throws IntroduceRefactoringException {
        if (offset < 0) throw new IntroduceRefactoringException(JetRefactoringBundle.message("cannot.refactor.not.expression"));
        PsiElement element = file.findElementAt(offset);
        if (element == null) throw new IntroduceRefactoringException(JetRefactoringBundle.message("cannot.refactor.not.expression"));
        if (element instanceof PsiWhiteSpace) {
            smartSelectExpression(editor, file, offset - 1, callback);
            return;
        }
        ArrayList<JetExpression> expressions = new ArrayList<JetExpression>();
        while (element != null && !(element instanceof JetBlockExpression) && !(element instanceof JetNamedFunction)
               && !(element instanceof JetClassBody) && !(element instanceof JetSecondaryConstructor)) {
            if (element instanceof JetExpression && !(element instanceof JetStatementExpression)) {
                boolean addExpression = true;
                if (element.getParent() instanceof JetQualifiedExpression) {
                    JetQualifiedExpression qualifiedExpression = (JetQualifiedExpression)element.getParent();
                    if (qualifiedExpression.getReceiverExpression() != element) {
                        addExpression = false;
                    }
                }
                else if (element.getParent() instanceof JetCallElement) {
                    addExpression = false;
                }
                else if (element.getParent() instanceof JetOperationExpression) {
                    JetOperationExpression operationExpression = (JetOperationExpression)element.getParent();
                    if (operationExpression.getOperationReference() == element) {
                        addExpression = false;
                    }
                }
                if (addExpression) {
<<<<<<< HEAD
                    JetExpression expression = (JetExpression) element;
                    BindingContext bindingContext = AnalyzerFacadeForJVM.analyzeFileWithCache((JetFile) expression.getContainingFile(),
                            AnalyzerFacadeForJVM.SINGLE_DECLARATION_PROVIDER, CompilerSpecialMode.REGULAR,
                            CompilerDependencies.compilerDependenciesForProduction(CompilerSpecialMode.REGULAR))
                                .getBindingContext();
=======
                    JetExpression expression = (JetExpression)element;
                    BindingContext bindingContext = getContextForSingleFile((JetFile)expression.getContainingFile());
>>>>>>> 652be4ed
                    JetType expressionType = bindingContext.get(BindingContext.EXPRESSION_TYPE, expression);
                    if (expressionType == null || !(expressionType instanceof NamespaceType) &&
                                                  !JetTypeChecker.INSTANCE.equalTypes(JetStandardLibrary.
                                                      getInstance().getTuple0Type(), expressionType)) {
                        expressions.add(expression);
                    }
                }
            }
            element = element.getParent();
        }
        if (expressions.size() == 0) {
            throw new IntroduceRefactoringException(JetRefactoringBundle.message("cannot.refactor.not.expression"));
        }

        final DefaultListModel model = new DefaultListModel();
        for (JetExpression expression : expressions) {
            model.addElement(expression);
        }

        final ScopeHighlighter highlighter = new ScopeHighlighter(editor);

        final JList list = new JBList(model);

        list.setCellRenderer(new DefaultListCellRenderer() {
            @Override
            public Component getListCellRendererComponent(JList list, Object value, int index, boolean isSelected, boolean cellHasFocus) {
                Component rendererComponent = super.getListCellRendererComponent(list, value, index, isSelected, cellHasFocus);
                StringBuilder buffer = new StringBuilder();
                JetExpression element = (JetExpression)value;
                if (element.isValid()) {
                    setText(getExpressionShortText(element));
                }
                return rendererComponent;
            }
        });

        list.addListSelectionListener(new ListSelectionListener() {
            @Override
            public void valueChanged(ListSelectionEvent e) {
                highlighter.dropHighlight();
                int selectedIndex = list.getSelectedIndex();
                if (selectedIndex < 0) return;
                JetExpression expression = (JetExpression)model.get(selectedIndex);
                ArrayList<PsiElement> toExtract = new ArrayList<PsiElement>();
                toExtract.add(expression);
                highlighter.highlight(expression, toExtract);
            }
        });

        JBPopupFactory.getInstance().createListPopupBuilder(list).
            setTitle(JetRefactoringBundle.message("expressions.title")).setMovable(false).setResizable(false).
            setRequestFocus(true).setItemChoosenCallback(new Runnable() {
            @Override
            public void run() {
                callback.run((JetExpression)list.getSelectedValue());
            }
        }).addListener(new JBPopupAdapter() {
            @Override
            public void onClosed(LightweightWindowEvent event) {
                highlighter.dropHighlight();
            }
        }).createPopup().showInBestPositionFor(editor);
    }

    public static String getExpressionShortText(@NotNull JetExpression expression) { //todo: write appropriate implementation
        String expressionText = expression.getText();
        if (expressionText.length() > 20) {
            expressionText = expressionText.substring(0, 17) + "...";
        }
        return expressionText;
    }

    @Nullable
    private static JetExpression findExpression(@NotNull Editor editor, @NotNull PsiFile file,
                                                int startOffset, int endOffset) throws IntroduceRefactoringException {
        PsiElement element = PsiTreeUtil.findElementOfClassAtRange(file, startOffset, endOffset, JetExpression.class);
        if (element == null || element.getTextRange().getStartOffset() != startOffset ||
            element.getTextRange().getEndOffset() != endOffset) {
            //todo: if it's infix expression => add (), then commit document then return new created expression
            throw new IntroduceRefactoringException(JetRefactoringBundle.message("cannot.refactor.not.expression"));
        }
        else if (!(element instanceof JetExpression)) {
            throw new IntroduceRefactoringException(JetRefactoringBundle.message("cannot.refactor.not.expression"));
        }
        else if (element instanceof JetBlockExpression) {
            List<JetElement> statements = ((JetBlockExpression)element).getStatements();
            if (statements.size() == 1) {
                JetElement elem = statements.get(0);
                if (elem.getText().equals(element.getText()) && elem instanceof JetExpression) {
                    return (JetExpression)elem;
                }
            }
        }
        return (JetExpression)element;
    }

    public static class IntroduceRefactoringException extends Exception {
        private String myMessage;

        public IntroduceRefactoringException(String message) {
            myMessage = message;
        }

        public String getMessage() {
            return myMessage;
        }
    }
}<|MERGE_RESOLUTION|>--- conflicted
+++ resolved
@@ -30,13 +30,6 @@
 import org.jetbrains.annotations.Nullable;
 import org.jetbrains.jet.lang.psi.*;
 import org.jetbrains.jet.lang.resolve.BindingContext;
-<<<<<<< HEAD
-import org.jetbrains.jet.lang.resolve.java.AnalyzerFacadeForJVM;
-import org.jetbrains.jet.lang.resolve.java.CompilerDependencies;
-import org.jetbrains.jet.lang.resolve.java.CompilerSpecialMode;
-import org.jetbrains.jet.lang.types.lang.JetStandardLibrary;
-=======
->>>>>>> 652be4ed
 import org.jetbrains.jet.lang.types.JetType;
 import org.jetbrains.jet.lang.types.NamespaceType;
 import org.jetbrains.jet.lang.types.checker.JetTypeChecker;
@@ -74,16 +67,15 @@
             while (selectionStart < selectionEnd && Character.isSpaceChar(text.charAt(selectionStart))) ++selectionStart;
             while (selectionStart < selectionEnd && Character.isSpaceChar(text.charAt(selectionEnd - 1))) --selectionEnd;
             callback.run(findExpression(editor, file, selectionStart, selectionEnd));
-        }
-        else {
+        } else {
             int offset = editor.getCaretModel().getOffset();
             smartSelectExpression(editor, file, offset, callback);
         }
     }
 
     private static void smartSelectExpression(@NotNull Editor editor, @NotNull PsiFile file, int offset,
-                                              @NotNull final SelectExpressionCallback callback)
-        throws IntroduceRefactoringException {
+                                             @NotNull final SelectExpressionCallback callback)
+            throws IntroduceRefactoringException {
         if (offset < 0) throw new IntroduceRefactoringException(JetRefactoringBundle.message("cannot.refactor.not.expression"));
         PsiElement element = file.findElementAt(offset);
         if (element == null) throw new IntroduceRefactoringException(JetRefactoringBundle.message("cannot.refactor.not.expression"));
@@ -97,44 +89,32 @@
             if (element instanceof JetExpression && !(element instanceof JetStatementExpression)) {
                 boolean addExpression = true;
                 if (element.getParent() instanceof JetQualifiedExpression) {
-                    JetQualifiedExpression qualifiedExpression = (JetQualifiedExpression)element.getParent();
+                    JetQualifiedExpression qualifiedExpression = (JetQualifiedExpression) element.getParent();
                     if (qualifiedExpression.getReceiverExpression() != element) {
                         addExpression = false;
                     }
-                }
-                else if (element.getParent() instanceof JetCallElement) {
+                } else if (element.getParent() instanceof JetCallElement) {
                     addExpression = false;
-                }
-                else if (element.getParent() instanceof JetOperationExpression) {
-                    JetOperationExpression operationExpression = (JetOperationExpression)element.getParent();
+                } else if (element.getParent() instanceof JetOperationExpression) {
+                    JetOperationExpression operationExpression = (JetOperationExpression) element.getParent();
                     if (operationExpression.getOperationReference() == element) {
                         addExpression = false;
                     }
                 }
                 if (addExpression) {
-<<<<<<< HEAD
-                    JetExpression expression = (JetExpression) element;
-                    BindingContext bindingContext = AnalyzerFacadeForJVM.analyzeFileWithCache((JetFile) expression.getContainingFile(),
-                            AnalyzerFacadeForJVM.SINGLE_DECLARATION_PROVIDER, CompilerSpecialMode.REGULAR,
-                            CompilerDependencies.compilerDependenciesForProduction(CompilerSpecialMode.REGULAR))
-                                .getBindingContext();
-=======
                     JetExpression expression = (JetExpression)element;
                     BindingContext bindingContext = getContextForSingleFile((JetFile)expression.getContainingFile());
->>>>>>> 652be4ed
                     JetType expressionType = bindingContext.get(BindingContext.EXPRESSION_TYPE, expression);
                     if (expressionType == null || !(expressionType instanceof NamespaceType) &&
                                                   !JetTypeChecker.INSTANCE.equalTypes(JetStandardLibrary.
-                                                      getInstance().getTuple0Type(), expressionType)) {
+                                                          getInstance().getTuple0Type(), expressionType)) {
                         expressions.add(expression);
                     }
                 }
             }
             element = element.getParent();
         }
-        if (expressions.size() == 0) {
-            throw new IntroduceRefactoringException(JetRefactoringBundle.message("cannot.refactor.not.expression"));
-        }
+        if (expressions.size() == 0) throw new IntroduceRefactoringException(JetRefactoringBundle.message("cannot.refactor.not.expression"));
 
         final DefaultListModel model = new DefaultListModel();
         for (JetExpression expression : expressions) {
@@ -144,13 +124,13 @@
         final ScopeHighlighter highlighter = new ScopeHighlighter(editor);
 
         final JList list = new JBList(model);
-
+        
         list.setCellRenderer(new DefaultListCellRenderer() {
             @Override
             public Component getListCellRendererComponent(JList list, Object value, int index, boolean isSelected, boolean cellHasFocus) {
                 Component rendererComponent = super.getListCellRendererComponent(list, value, index, isSelected, cellHasFocus);
                 StringBuilder buffer = new StringBuilder();
-                JetExpression element = (JetExpression)value;
+                JetExpression element = (JetExpression) value;
                 if (element.isValid()) {
                     setText(getExpressionShortText(element));
                 }
@@ -164,7 +144,7 @@
                 highlighter.dropHighlight();
                 int selectedIndex = list.getSelectedIndex();
                 if (selectedIndex < 0) return;
-                JetExpression expression = (JetExpression)model.get(selectedIndex);
+                JetExpression expression = (JetExpression) model.get(selectedIndex);
                 ArrayList<PsiElement> toExtract = new ArrayList<PsiElement>();
                 toExtract.add(expression);
                 highlighter.highlight(expression, toExtract);
@@ -172,11 +152,11 @@
         });
 
         JBPopupFactory.getInstance().createListPopupBuilder(list).
-            setTitle(JetRefactoringBundle.message("expressions.title")).setMovable(false).setResizable(false).
-            setRequestFocus(true).setItemChoosenCallback(new Runnable() {
+                setTitle(JetRefactoringBundle.message("expressions.title")).setMovable(false).setResizable(false).
+                setRequestFocus(true).setItemChoosenCallback(new Runnable() {
             @Override
             public void run() {
-                callback.run((JetExpression)list.getSelectedValue());
+                callback.run((JetExpression) list.getSelectedValue());
             }
         }).addListener(new JBPopupAdapter() {
             @Override
@@ -184,6 +164,7 @@
                 highlighter.dropHighlight();
             }
         }).createPopup().showInBestPositionFor(editor);
+        
     }
 
     public static String getExpressionShortText(@NotNull JetExpression expression) { //todo: write appropriate implementation
@@ -196,26 +177,24 @@
 
     @Nullable
     private static JetExpression findExpression(@NotNull Editor editor, @NotNull PsiFile file,
-                                                int startOffset, int endOffset) throws IntroduceRefactoringException {
+                                               int startOffset, int endOffset) throws IntroduceRefactoringException{
         PsiElement element = PsiTreeUtil.findElementOfClassAtRange(file, startOffset, endOffset, JetExpression.class);
         if (element == null || element.getTextRange().getStartOffset() != startOffset ||
             element.getTextRange().getEndOffset() != endOffset) {
             //todo: if it's infix expression => add (), then commit document then return new created expression
             throw new IntroduceRefactoringException(JetRefactoringBundle.message("cannot.refactor.not.expression"));
-        }
-        else if (!(element instanceof JetExpression)) {
+        } else if (!(element instanceof JetExpression)) {
             throw new IntroduceRefactoringException(JetRefactoringBundle.message("cannot.refactor.not.expression"));
-        }
-        else if (element instanceof JetBlockExpression) {
-            List<JetElement> statements = ((JetBlockExpression)element).getStatements();
+        } else if (element instanceof JetBlockExpression) {
+            List<JetElement> statements = ((JetBlockExpression) element).getStatements();
             if (statements.size() == 1) {
                 JetElement elem = statements.get(0);
                 if (elem.getText().equals(element.getText()) && elem instanceof JetExpression) {
-                    return (JetExpression)elem;
-                }
-            }
-        }
-        return (JetExpression)element;
+                    return (JetExpression) elem;
+                }
+            }
+        }
+        return (JetExpression) element;
     }
 
     public static class IntroduceRefactoringException extends Exception {
@@ -229,4 +208,5 @@
             return myMessage;
         }
     }
+
 }